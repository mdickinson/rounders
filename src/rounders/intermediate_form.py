"""Representations of intermediate values."""

from __future__ import annotations

import re
from dataclasses import dataclass, replace
from typing import Optional, cast

from rounders.modes import RoundingMode

#: Pattern for string representation of an intermediate form value.
_INTERMEDIATE_FORM_PATTERN = re.compile(
    r"""
    (?P<sign>-?)
    (?P<intpart>[0-9]+)
    (\.(?P<fracpart>[0-9]+))?
    (e(?P<exponent>-?[0-9]+))?
    """,
    re.VERBOSE,
)


def _smallest_ten_power_multiple(d: int) -> int:
    """
    Find smallest power of 10 that's divisible by a positive integer d.

    Raises ValueError if there's no such power.
    """
    assert d > 0

    # Count and remove powers of two.
    two_exp = (d & -d).bit_length() - 1
    d >>= two_exp

    # Determine whether d is a power of 5, and if so find its exponent.
    # Note: there are much faster ways of doing this, and if this ever proves to
    # be a performance bottleneck then we should optimize.
    five_exp = 0
    while d % 5 == 0:
        d //= 5
        five_exp += 1
    if d != 1:
        raise ValueError("d is not a divisor of any power of 10")

    return max(two_exp, five_exp)


@dataclass(frozen=True)
class IntermediateForm:
    """
    Intermediate value for rounding and formatting operations.

    This is essentially a more accessible version of the Decimal type, that only
    supports finite Decimal instances.

    The value represented is (-1)**sign * significand * 10**exponent.
    """

    # 1 for negative, 0 for positive
    sign: int

    # Significand: must be nonnegative
    significand: int

    # Exponent
    exponent: int

    @classmethod
    def from_str(cls, s: str) -> IntermediateForm:
        """
        Create an intermediate form from a string.

        This is currently aimed at test convenience rather than users, and so is rather
        strict about input format.
        """
        if (match := _INTERMEDIATE_FORM_PATTERN.fullmatch(s)) is None:
            raise ValueError(f"invalid numeric string: {s}")

        fracpart = match["fracpart"] or ""
        return cls(
            sign=1 if match["sign"] == "-" else 0,
            significand=int(match["intpart"] + fracpart),
            exponent=int(match["exponent"] or 0) - len(fracpart),
        )

    @classmethod
    def from_signed_fraction(
        cls, *, sign: int, numerator: int, denominator: int, exponent: Optional[int]
    ) -> IntermediateForm:
        """
        Create from a signed fraction, given a target exponent.

        Creates an IntermediateForm from a quotient of the form ±(n/d) with the target
        exponent, using round-for-reround.

        If exponent is None, then the signed fraction must be exactly representable
        in decimal format, otherwise a ValueError will be raised.

        `numerator` and `denominator` must be relatively prime, `denominator` must be
        positive, and `numerator` must be nonnegative.
        """
        if numerator < 0 or denominator <= 0:
            raise ValueError("Invalid signed fraction representation")

        # Case where exponent is None: convert exactly if possible, else raise
        # a ValueError. We use the largest nonpositive exponent possible.
        if exponent is None:
            e = _smallest_ten_power_multiple(denominator)
            assert 10**e % denominator == 0
            return IntermediateForm(
                sign=sign,
                significand=numerator * (10**e // denominator),
                exponent=-e,
            )

        if exponent <= 0:
            n, d = numerator * cast(int, 10**-exponent), denominator
        else:
            n, d = numerator, denominator * cast(int, 10**exponent)

        # Round-for-reround
        significand, inexact = divmod(n, d)
        return IntermediateForm(
            sign=sign,
            significand=significand + (inexact and significand % 5 == 0),
            exponent=exponent,
        )

    @property
    def figures(self) -> int:
        """
        Number of decimal digits in the significand.

        Returns zero if the significand is zero.
        """
        return len(str(self.significand)) if self.significand != 0 else 0

    @property
    def decade(self) -> int:
        """Return an integer e such that 10**e <= abs(self) < 10**(e+1)."""
        if self.significand == 0:
            raise ValueError(f"zero value {self} has no decade")
        return self.exponent + self.figures - 1

    def is_zero(self) -> bool:
        """Return True if value is zero, else False."""
        return self.significand == 0

<<<<<<< HEAD
    def nudge(self, figures: int) -> IntermediateForm:
        """Drop a zero in cases where rounding led us to end up with an extra zero."""
        if self.figures <= figures:
            return self

        if self.figures != figures + 1:
            raise ValueError("Can't drop more than one zero")

        new_significand, tenths = divmod(self.significand, 10)
        if tenths:
            raise ValueError(
                "Last digit is nonzero; dropping it would change the value"
            )
=======
    def trim(self, figures: int) -> IntermediateForm:
        """
        Trim to a given number of significant figures by removing trailing zeros.

        Raises ValueError if trimming would involve removing non-zero digits.
        """
        diff = self.figures - figures
        if diff <= 0:
            return self
>>>>>>> a692dfc5

        new_significand, remainder = divmod(self.significand, 10**diff)
        if remainder:
            raise ValueError("trim would remove nonzero digits")
        return replace(self, significand=new_significand, exponent=self.exponent + diff)

    def round(self, exponent: int, mode: RoundingMode) -> IntermediateForm:
        """Round to the given exponent, using the given rounding mode."""
        diff = self.exponent - exponent
        if diff >= 0:
            # No change in value; just adding zeros.
            return replace(
                self, significand=self.significand * 10**diff, exponent=exponent
            )
        else:
            # Split into kept digits, rounding digit and trailing digits
            ten_diff = 10**~diff
            kept, remainder = divmod(self.significand, 10 * ten_diff)
            rounding, trailing = divmod(remainder, ten_diff)
            # Incorporate trailing into rounding digit
            rounding += trailing and rounding in {0, 5}
            significand = mode.round(self.sign, kept, rounding)
            return IntermediateForm(
                sign=self.sign,
                significand=significand,
                exponent=exponent,
            )

    def force_unsigned_zero(self) -> IntermediateForm:
        """Replace a negative zero with an unsigned zero."""
        return (
            self
            if self.significand != 0
            else IntermediateForm(
                sign=0,
                significand=self.significand,
                exponent=self.exponent,
            )
        )

    def __int__(self) -> int:
        """Convert a value with exponent 0 to an integer."""
        if self.exponent != 0:
            raise ValueError("can only convert a value with exponent 0 to an integer")
        return -self.significand if self.sign else self.significand

    def __repr__(self) -> str:
        """Return a simple string representation of an intermediate form."""
        return f"{'-' * self.sign}{self.significand}e{self.exponent}"<|MERGE_RESOLUTION|>--- conflicted
+++ resolved
@@ -146,21 +146,6 @@
         """Return True if value is zero, else False."""
         return self.significand == 0
 
-<<<<<<< HEAD
-    def nudge(self, figures: int) -> IntermediateForm:
-        """Drop a zero in cases where rounding led us to end up with an extra zero."""
-        if self.figures <= figures:
-            return self
-
-        if self.figures != figures + 1:
-            raise ValueError("Can't drop more than one zero")
-
-        new_significand, tenths = divmod(self.significand, 10)
-        if tenths:
-            raise ValueError(
-                "Last digit is nonzero; dropping it would change the value"
-            )
-=======
     def trim(self, figures: int) -> IntermediateForm:
         """
         Trim to a given number of significant figures by removing trailing zeros.
@@ -170,7 +155,6 @@
         diff = self.figures - figures
         if diff <= 0:
             return self
->>>>>>> a692dfc5
 
         new_significand, remainder = divmod(self.significand, 10**diff)
         if remainder:
