--- conflicted
+++ resolved
@@ -52,8 +52,10 @@
     @classmethod
     def from_str(cls, s: str) -> "IntermediateForm":
         """
-        Create from a string. This is currently aimed at test convenience
-        rather than users, and so is rather strict about input format.
+        Create an intermediate form from a string.
+
+        This is currently aimed at test convenience rather than users, and so is rather
+        strict about input format.
         """
         # Temporary cheat: use Decimal
         from decimal import Decimal
@@ -72,21 +74,16 @@
         cls, *, sign: int, numerator: int, denominator: int, exponent: Optional[int]
     ) -> "IntermediateForm":
         """
-<<<<<<< HEAD
-        Create from a quotient of the form ±(n/d) with the target exponent, using
-        round-for-reround.
+        Create from a signed fraction, given a target exponent.
+
+        Creates an IntermediateForm from a quotient of the form ±(n/d) with the target
+        exponent, using round-for-reround.
 
         If exponent is None, then the signed fraction must be exactly representable
         in decimal format, otherwise a ValueError will be raised.
 
         `numerator` and `denominator` must be relatively prime, `denominator` must be
         positive, and `numerator` must be nonnegative.
-=======
-        Create from a signed fraction, given a target exponent.
-
-        Creates an IntermediateForm from a quotient of the form ±(n/d) with the target
-        exponent, using round-for-reround.
->>>>>>> bf693d9b
         """
         if numerator < 0 or denominator <= 0 or math.gcd(numerator, denominator) != 1:
             raise ValueError("Invalid signed fraction representation")
@@ -118,7 +115,9 @@
     @property
     def figures(self) -> int:
         """
-        Number of decimal digits in the significand, or zero if the significand is zero.
+        Number of decimal digits in the significand.
+
+        Returns zero if the significant is zero.
         """
         return len(str(self.significand)) if self.significand != 0 else 0
 
@@ -134,15 +133,8 @@
         return self.exponent + self.figures - 1
 
     def nudge(self, figures: int) -> "IntermediateForm":
-<<<<<<< HEAD
-        """
-        Drop a zero in cases where rounding led us to end up with an extra zero.
-        """
+        """Drop a zero in cases where rounding led us to end up with an extra zero."""
         if self.figures <= figures:
-=======
-        """Drop a zero in cases where rounding led us to end up with an extra zero."""
-        if len(str(self.significand)) != figures + 1:
->>>>>>> bf693d9b
             return self
 
         if self.figures != figures + 1:
@@ -183,4 +175,5 @@
             )
 
     def __repr__(self) -> str:
+        """Return a simple string representation of an intermediate form."""
         return f"{'-' * self.sign}{self.significand}e{self.exponent}"