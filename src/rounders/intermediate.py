--- conflicted
+++ resolved
@@ -71,11 +71,7 @@
         strict about input format.
         """
         if (match := _INTERMEDIATE_FORM_PATTERN.fullmatch(s)) is None:
-<<<<<<< HEAD
-            raise ValueError(f"Invalid numeric string: {s}")
-=======
             raise ValueError(f"invalid numeric string: {s}")
->>>>>>> 1b1250bd
 
         fracpart = match["fracpart"] or ""
         return cls(
