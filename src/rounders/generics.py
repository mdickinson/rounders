--- conflicted
+++ resolved
@@ -12,10 +12,6 @@
     Determine the decade that a nonzero number is contained in.
 
     The decade of x is the unique integer e satisfying 10**e <= abs(x) < 10**(e + 1).
-<<<<<<< HEAD
-
-=======
->>>>>>> 314f510f
     Where the decade is expensive to compute, it's enough for the overloads to return a
     lower bound for the decade: an integer e such that 10**e <= abs(x). This causes some
     extra work during rounding.
