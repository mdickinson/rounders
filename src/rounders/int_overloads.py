--- conflicted
+++ resolved
@@ -1,10 +1,6 @@
-<<<<<<< HEAD
-from typing import Optional, cast
-=======
 """Single-dispatch overloads for the int type."""
 
-from typing import cast
->>>>>>> bf693d9b
+from typing import Optional, cast
 
 from rounders.generics import decade, is_finite, is_zero, preround, to_type_of
 from rounders.intermediate import IntermediateForm
